--- conflicted
+++ resolved
@@ -463,13 +463,8 @@
 	public {
 		/// The IP address of the client
 		string peer;
-<<<<<<< HEAD
-		/// The port of the client
-		ushort port;
-=======
 		/// ditto
 		NetworkAddress clientAddress;
->>>>>>> e45a736d
 
 		/// Determines if the request was issued over an SSL encrypted channel.
 		bool ssl;
@@ -1087,11 +1082,7 @@
 	do {
 		HTTPServerSettings settings;
 		bool keep_alive;
-<<<<<<< HEAD
-		handleRequest(http_stream, connection.peerAddress, connection.remoteAddress.port, listen_info, settings, keep_alive);
-=======
 		handleRequest(http_stream, connection.peerAddress, connection.remoteAddress, listen_info, settings, keep_alive);
->>>>>>> e45a736d
 		if( !keep_alive ){
 			logTrace("No keep-alive");
 			break;
@@ -1108,11 +1099,7 @@
 	logTrace("Done handling connection.");
 }
 
-<<<<<<< HEAD
-private bool handleRequest(Stream http_stream, string peer_address, ushort peer_port, HTTPServerListener listen_info, ref HTTPServerSettings settings, ref bool keep_alive)
-=======
 private bool handleRequest(Stream http_stream, string peer_address_string, NetworkAddress peer_address, HTTPServerListener listen_info, ref HTTPServerSettings settings, ref bool keep_alive)
->>>>>>> e45a736d
 {
 	SysTime reqtime = Clock.currTime(UTC());
 
@@ -1182,8 +1169,6 @@
 			reqReader = timeout_http_input_stream;
 		}
 
-		// store the port
-		req.port = peer_port;
 		// store the IP address (IPv4 addresses forwarded over IPv6 are stored in IPv4 format)
 		if( peer_address_string.startsWith("::ffff:") && peer_address_string[7 .. $].indexOf(":") < 0 )
 			req.peer = peer_address_string[7 .. $];
