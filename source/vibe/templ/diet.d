--- conflicted
+++ resolved
@@ -489,13 +489,8 @@
 				next_indent_level = computeNextIndentLevel();
 			} else {
 				size_t j = 0;
-<<<<<<< HEAD
-				auto tag = isAlpha(ln[0]) || ln[0] == '/' ? skipIdent(ln, j, "/:-_") : "div";
-=======
-
 				auto tag = isAlpha(ln[0]) || ln[0] == '/' ? skipIdent(ln, j, "/:-_.") : "div";
 				auto origin_tag = tag;
->>>>>>> 5b0de8a5
 
 				if (ln.startsWith("!!! ")) {
 					//output.writeCodeLine(`pragma(msg, "\"!!!\" is deprecated, use \"doctype\" instead.");`);
@@ -503,19 +498,14 @@
 					j += 4;
 				}
 
-<<<<<<< HEAD
-=======
 				if (tag.endsWith(".")) tag = "blocktag";
 
->>>>>>> 5b0de8a5
 				switch(tag){
 					default:
 						buildHtmlNodeWriter(output, tag, ln[j .. $], level, next_indent_level > level, prepend_whitespaces);
 						break;
 					case "doctype": // HTML Doctype header
 						buildDoctypeNodeWriter(output, ln, j, level);
-<<<<<<< HEAD
-=======
 						break;
 					case "blocktag":
 						origin_tag = origin_tag[0 .. $-1];
@@ -528,11 +518,8 @@
 							buildTextNodeWriter(output, line(next_tag++).text, level, prepend_whitespaces);
 						}
 
-
 						m_lineIndex = next_tag - 1;
 						next_indent_level = computeNextIndentLevel();
-
->>>>>>> 5b0de8a5
 						break;
 					case "//": // HTML comment
 						skipWhitespace(ln, j);
